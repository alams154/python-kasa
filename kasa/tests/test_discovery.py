# type: ignore
import re
<<<<<<< HEAD
from typing import Type
=======
import socket
import sys
>>>>>>> bde07d11

import pytest  # type: ignore # https://github.com/pytest-dev/pytest/issues/3342

from kasa import (
    DeviceType,
    Discover,
    SmartBulb,
    SmartDevice,
    SmartDeviceException,
    SmartDimmer,
    SmartLightStrip,
    SmartPlug,
    protocol,
)
from kasa.discover import _DiscoverProtocol, json_dumps
from kasa.exceptions import UnsupportedDeviceException

from .conftest import bulb, dimmer, lightstrip, plug, strip


@plug
async def test_type_detection_plug(dev: SmartDevice):
    d = Discover._get_device_class(dev._last_update)("localhost")
    assert d.is_plug
    assert d.device_type == DeviceType.Plug


@bulb
async def test_type_detection_bulb(dev: SmartDevice):
    d = Discover._get_device_class(dev._last_update)("localhost")
    # TODO: light_strip is a special case for now to force bulb tests on it
    if not d.is_light_strip:
        assert d.is_bulb
        assert d.device_type == DeviceType.Bulb


@strip
async def test_type_detection_strip(dev: SmartDevice):
    d = Discover._get_device_class(dev._last_update)("localhost")
    assert d.is_strip
    assert d.device_type == DeviceType.Strip


@dimmer
async def test_type_detection_dimmer(dev: SmartDevice):
    d = Discover._get_device_class(dev._last_update)("localhost")
    assert d.is_dimmer
    assert d.device_type == DeviceType.Dimmer


@lightstrip
async def test_type_detection_lightstrip(dev: SmartDevice):
    d = Discover._get_device_class(dev._last_update)("localhost")
    assert d.is_light_strip
    assert d.device_type == DeviceType.LightStrip


async def test_type_unknown():
    invalid_info = {"system": {"get_sysinfo": {"type": "nosuchtype"}}}
    with pytest.raises(SmartDeviceException):
        Discover._get_device_class(invalid_info)


@pytest.mark.parametrize("custom_port", [123, None])
async def test_discover_single(discovery_data: dict, mocker, custom_port):
    """Make sure that discover_single returns an initialized SmartDevice instance."""
    host = "127.0.0.1"

    def mock_discover(self):
        self.datagram_received(
            protocol.TPLinkSmartHomeProtocol.encrypt(json_dumps(discovery_data))[4:],
            (host, custom_port or 9999),
        )

    mocker.patch.object(_DiscoverProtocol, "do_discover", mock_discover)
    mocker.patch("kasa.TPLinkSmartHomeProtocol.query", return_value=discovery_data)

    x = await Discover.discover_single(host, port=custom_port)
    assert issubclass(x.__class__, SmartDevice)
    assert x._sys_info is not None
    assert x.port == custom_port or x.port == 9999


async def test_discover_single_hostname(discovery_data: dict, mocker):
    """Make sure that discover_single returns an initialized SmartDevice instance."""
    host = "foobar"
    ip = "127.0.0.1"

    def mock_discover(self):
        self.datagram_received(
            protocol.TPLinkSmartHomeProtocol.encrypt(json_dumps(discovery_data))[4:],
            (ip, 9999),
        )

    mocker.patch.object(_DiscoverProtocol, "do_discover", mock_discover)
    mocker.patch("kasa.TPLinkSmartHomeProtocol.query", return_value=discovery_data)
    mocker.patch("socket.getaddrinfo", return_value=[(None, None, None, None, (ip, 0))])

    x = await Discover.discover_single(host)
    assert issubclass(x.__class__, SmartDevice)
    assert x._sys_info is not None
    assert x.host == host

    mocker.patch("socket.getaddrinfo", side_effect=socket.gaierror())
    with pytest.raises(SmartDeviceException):
        x = await Discover.discover_single(host)


@pytest.mark.parametrize("custom_port", [123, None])
async def test_connect_single(discovery_data: dict, mocker, custom_port):
    """Make sure that connect_single returns an initialized SmartDevice instance."""
    host = "127.0.0.1"
    mocker.patch("kasa.TPLinkSmartHomeProtocol.query", return_value=discovery_data)

    dev = await Discover.connect_single(host, port=custom_port)
    assert issubclass(dev.__class__, SmartDevice)
    assert dev.port == custom_port or dev.port == 9999


@pytest.mark.parametrize("custom_port", [123, None])
@pytest.mark.parametrize(
    ("device_type", "klass"),
    (
        (DeviceType.Plug, SmartPlug),
        (DeviceType.Bulb, SmartBulb),
        (DeviceType.Dimmer, SmartDimmer),
        (DeviceType.LightStrip, SmartLightStrip),
        (DeviceType.Unknown, SmartDevice),
    ),
)
async def test_connect_single_passed_device_type(
    discovery_data: dict,
    mocker,
    device_type: DeviceType,
    klass: Type[SmartDevice],
    custom_port,
):
    """Make sure that connect_single with a passed device type."""
    host = "127.0.0.1"
    mocker.patch("kasa.TPLinkSmartHomeProtocol.query", return_value=discovery_data)

    dev = await Discover.connect_single(host, port=custom_port, device_type=device_type)
    assert isinstance(dev, klass)
    assert dev.port == custom_port or dev.port == 9999


async def test_connect_single_query_fails(discovery_data: dict, mocker):
    """Make sure that connect_single fails when query fails."""
    host = "127.0.0.1"
    mocker.patch("kasa.TPLinkSmartHomeProtocol.query", side_effect=SmartDeviceException)

    with pytest.raises(SmartDeviceException):
        await Discover.connect_single(host)


UNSUPPORTED = {
    "result": {
        "device_id": "xx",
        "owner": "xx",
        "device_type": "SMART.TAPOPLUG",
        "device_model": "P110(EU)",
        "ip": "127.0.0.1",
        "mac": "48-22xxx",
        "is_support_iot_cloud": True,
        "obd_src": "tplink",
        "factory_default": False,
        "mgt_encrypt_schm": {
            "is_support_https": False,
            "encrypt_type": "AES",
            "http_port": 80,
            "lv": 2,
        },
    },
    "error_code": 0,
}


async def test_discover_single_unsupported(mocker):
    """Make sure that discover_single handles unsupported devices correctly."""
    host = "127.0.0.1"

    def mock_discover(self):
        if discovery_data:
            data = (
                b"\x02\x00\x00\x01\x01[\x00\x00\x00\x00\x00\x00W\xcev\xf8"
                + json_dumps(discovery_data).encode()
            )
            self.datagram_received(data, (host, 20002))

    mocker.patch.object(_DiscoverProtocol, "do_discover", mock_discover)

    # Test with a valid unsupported response
    discovery_data = UNSUPPORTED
    with pytest.raises(
        UnsupportedDeviceException,
        match=f"Unsupported device {host}: {re.escape(str(UNSUPPORTED))}",
    ):
        await Discover.discover_single(host)

    # Test with no response
    discovery_data = None
    with pytest.raises(
        SmartDeviceException, match=f"Timed out getting discovery response for {host}"
    ):
        await Discover.discover_single(host, timeout=0.001)


INVALIDS = [
    ("No 'system' or 'get_sysinfo' in response", {"no": "data"}),
    (
        "Unable to find the device type field",
        {"system": {"get_sysinfo": {"missing_type": 1}}},
    ),
    ("Unknown device type: foo", {"system": {"get_sysinfo": {"type": "foo"}}}),
]


@pytest.mark.parametrize("msg, data", INVALIDS)
async def test_discover_invalid_info(msg, data, mocker):
    """Make sure that invalid discovery information raises an exception."""
    host = "127.0.0.1"

    def mock_discover(self):
        self.datagram_received(
            protocol.TPLinkSmartHomeProtocol.encrypt(json_dumps(data))[4:], (host, 9999)
        )

    mocker.patch.object(_DiscoverProtocol, "do_discover", mock_discover)

    with pytest.raises(SmartDeviceException, match=msg):
        await Discover.discover_single(host)


async def test_discover_send(mocker):
    """Test discovery parameters."""
    proto = _DiscoverProtocol()
    assert proto.discovery_packets == 3
    assert proto.target == ("255.255.255.255", 9999)
    transport = mocker.patch.object(proto, "transport")
    proto.do_discover()
    assert transport.sendto.call_count == proto.discovery_packets * 2


async def test_discover_datagram_received(mocker, discovery_data):
    """Verify that datagram received fills discovered_devices."""
    proto = _DiscoverProtocol()
    mocker.patch("kasa.discover.json_loads", return_value=discovery_data)
    mocker.patch.object(protocol.TPLinkSmartHomeProtocol, "encrypt")
    mocker.patch.object(protocol.TPLinkSmartHomeProtocol, "decrypt")

    addr = "127.0.0.1"
    proto.datagram_received("<placeholder data>", (addr, 9999))
    addr2 = "127.0.0.2"
    proto.datagram_received("<placeholder data>", (addr2, 20002))

    # Check that device in discovered_devices is initialized correctly
    assert len(proto.discovered_devices) == 1
    # Check that unsupported device is 1
    assert len(proto.unsupported_devices) == 1
    dev = proto.discovered_devices[addr]
    assert issubclass(dev.__class__, SmartDevice)
    assert dev.host == addr


@pytest.mark.parametrize("msg, data", INVALIDS)
async def test_discover_invalid_responses(msg, data, mocker):
    """Verify that we don't crash whole discovery if some devices in the network are sending unexpected data."""
    proto = _DiscoverProtocol()
    mocker.patch("kasa.discover.json_loads", return_value=data)
    mocker.patch.object(protocol.TPLinkSmartHomeProtocol, "encrypt")
    mocker.patch.object(protocol.TPLinkSmartHomeProtocol, "decrypt")

    proto.datagram_received(data, ("127.0.0.1", 9999))
    assert len(proto.discovered_devices) == 0<|MERGE_RESOLUTION|>--- conflicted
+++ resolved
@@ -1,11 +1,8 @@
 # type: ignore
 import re
-<<<<<<< HEAD
 from typing import Type
-=======
 import socket
 import sys
->>>>>>> bde07d11
 
 import pytest  # type: ignore # https://github.com/pytest-dev/pytest/issues/3342
 
