"""Module for multi-socket devices (HS300, HS107, KP303, ..)."""

from __future__ import annotations

import logging
from collections import defaultdict
from datetime import datetime, timedelta, timezone
from typing import Any
from warnings import warn

from ..device_type import DeviceType
from ..deviceconfig import DeviceConfig
from ..emeterstatus import EmeterStatus
from ..exceptions import KasaException
from ..feature import Feature
from ..interfaces import Energy
from ..module import Module
from ..protocol import BaseProtocol
from .iotdevice import (
    IotDevice,
    requires_update,
)
from .iotmodule import IotModule
from .iotplug import IotPlug
from .modules import Antitheft, Cloud, Countdown, Emeter, Led, Schedule, Time, Usage

_LOGGER = logging.getLogger(__name__)


def merge_sums(dicts):
    """Merge the sum of dicts."""
    total_dict: defaultdict[int, float] = defaultdict(lambda: 0.0)
    for sum_dict in dicts:
        for day, value in sum_dict.items():
            total_dict[day] += value
    return total_dict


class IotStrip(IotDevice):
    r"""Representation of a TP-Link Smart Power Strip.

    A strip consists of the parent device and its children.
    All methods of the parent act on all children, while the child devices
    share the common API with the :class:`SmartPlug` class.

    To initialize, you have to await :func:`update()` at least once.
    This will allow accessing the properties using the exposed properties.

    All changes to the device are done using awaitable methods,
    which will not change the cached values,
    but you must await :func:`update()` separately.

    Errors reported by the device are raised as :class:`KasaException`\s,
    and should be handled by the user of the library.

    Examples:
        >>> import asyncio
        >>> strip = IotStrip("127.0.0.1")
        >>> asyncio.run(strip.update())
        >>> strip.alias
        Bedroom Power Strip

        All methods act on the whole strip:

        >>> for plug in strip.children:
        >>>    print(f"{plug.alias}: {plug.is_on}")
        Plug 1: True
        Plug 2: False
        Plug 3: False
        >>> strip.is_on
        True
        >>> asyncio.run(strip.turn_off())
        >>> asyncio.run(strip.update())

        Accessing individual plugs can be done using the `children` property:

        >>> len(strip.children)
        3
        >>> for plug in strip.children:
        >>>    print(f"{plug.alias}: {plug.is_on}")
        Plug 1: False
        Plug 2: False
        Plug 3: False
        >>> asyncio.run(strip.children[1].turn_on())
        >>> asyncio.run(strip.update())
        >>> strip.is_on
        True

    For more examples, see the :class:`Device` class.
    """

    def __init__(
        self,
        host: str,
        *,
        config: DeviceConfig | None = None,
        protocol: BaseProtocol | None = None,
    ) -> None:
        super().__init__(host=host, config=config, protocol=protocol)
        self.emeter_type = "emeter"
        self._device_type = DeviceType.Strip

    async def _initialize_modules(self):
        """Initialize modules."""
        # Strip has different modules to plug so do not call super
        self.add_module(Module.IotAntitheft, Antitheft(self, "anti_theft"))
        self.add_module(Module.IotSchedule, Schedule(self, "schedule"))
        self.add_module(Module.IotUsage, Usage(self, "schedule"))
        self.add_module(Module.IotTime, Time(self, "time"))
        self.add_module(Module.IotCountdown, Countdown(self, "countdown"))
        self.add_module(Module.Led, Led(self, "system"))
        self.add_module(Module.IotCloud, Cloud(self, "cnCloud"))
        if self.has_emeter:
            _LOGGER.debug(
                "The device has emeter, querying its information along sysinfo"
            )
            self.add_module(Module.Energy, StripEmeter(self, self.emeter_type))

    @property  # type: ignore
    @requires_update
    def is_on(self) -> bool:
        """Return if any of the outlets are on."""
        return any(plug.is_on for plug in self.children)

    async def update(
        self,
        update_children_or_parent: bool = True,
        *,
        update_children: bool | None = None,
    ):
        """Update some of the attributes.

        Needed for methods that are decorated with `requires_update`.
        """
        if update_children is not None:
            warn(
                "update_children is deprecated, use update_children_or_parent",
                DeprecationWarning,
                stacklevel=1,
            )
            update_children_or_parent = update_children
        await self._update(update_children_or_parent)

    async def _update(
        self,
        update_children: bool = True,
        called_from_child: IotStripPlug | None = None,
    ):
        """Update some of the attributes.

        Needed for methods that are decorated with `requires_update`.
        """
        # Super initializes modules and features
        await super().update(update_children)

        initialize_children = not self.children
        # Initialize the child devices during the first update.
        if initialize_children:
            children = self.sys_info["children"]
            _LOGGER.debug("Initializing %s child sockets", len(children))
            self._children = {
                f"{self.mac}_{child['id']}": IotStripPlug(
                    self.host, parent=self, child_id=child["id"]
                )
                for child in children
            }
            for child in self._children.values():
                await child._initialize_modules()

<<<<<<< HEAD
        if called_from_child:
            await called_from_child._update()
        elif update_children:
            for child in self._children.values():
                await child._update()
=======
        if update_children:
            for plug in self.children:
                await plug._update()
>>>>>>> 9cffbe9e

        if not self.features:
            await self._initialize_features()

    async def _initialize_features(self):
        """Initialize common features."""
        # Do not initialize features until children are created
        if not self.children:
            return
        await super()._initialize_features()

    async def turn_on(self, **kwargs):
        """Turn the strip on."""
        await self._query_helper("system", "set_relay_state", {"state": 1})

    async def turn_off(self, **kwargs):
        """Turn the strip off."""
        await self._query_helper("system", "set_relay_state", {"state": 0})

    @property  # type: ignore
    @requires_update
    def on_since(self) -> datetime | None:
        """Return the maximum on-time of all outlets."""
        if self.is_off:
            return None

        return min(plug.on_since for plug in self.children if plug.on_since is not None)


class StripEmeter(IotModule, Energy):
    """Energy module implementation to aggregate child modules."""

    _supported = (
        Energy.ModuleFeature.CONSUMPTION_TOTAL
        | Energy.ModuleFeature.PERIODIC_STATS
        | Energy.ModuleFeature.VOLTAGE_CURRENT
    )

    def supports(self, module_feature: Energy.ModuleFeature) -> bool:
        """Return True if module supports the feature."""
        return module_feature in self._supported

    def query(self):
        """Return the base query."""
        return {}

    @property
    def current_consumption(self) -> float | None:
        """Get the current power consumption in watts."""
        return sum(
            v if (v := plug.modules[Module.Energy].current_consumption) else 0.0
            for plug in self._device.children
        )

    async def get_status(self) -> EmeterStatus:
        """Retrieve current energy readings."""
        emeter_rt = await self._async_get_emeter_sum("get_status", {})
        # Voltage is averaged since each read will result
        # in a slightly different voltage since they are not atomic
        emeter_rt["voltage_mv"] = int(
            emeter_rt["voltage_mv"] / len(self._device.children)
        )
        return EmeterStatus(emeter_rt)

    async def get_daily_stats(
        self, year: int | None = None, month: int | None = None, kwh: bool = True
    ) -> dict:
        """Retrieve daily statistics for a given month.

        :param year: year for which to retrieve statistics (default: this year)
        :param month: month for which to retrieve statistics (default: this
                      month)
        :param kwh: return usage in kWh (default: True)
        :return: mapping of day of month to value
        """
        return await self._async_get_emeter_sum(
            "get_daily_stats", {"year": year, "month": month, "kwh": kwh}
        )

    async def get_monthly_stats(
        self, year: int | None = None, kwh: bool = True
    ) -> dict:
        """Retrieve monthly statistics for a given year.

        :param year: year for which to retrieve statistics (default: this year)
        :param kwh: return usage in kWh (default: True)
        """
        return await self._async_get_emeter_sum(
            "get_monthly_stats", {"year": year, "kwh": kwh}
        )

    async def _async_get_emeter_sum(self, func: str, kwargs: dict[str, Any]) -> dict:
        """Retrieve emeter stats for a time period from children."""
        return merge_sums(
            [
                await getattr(plug.modules[Module.Energy], func)(**kwargs)
                for plug in self._device.children
            ]
        )

    async def erase_stats(self):
        """Erase energy meter statistics for all plugs."""
        for plug in self._device.children:
            await plug.modules[Module.Energy].erase_stats()

    @property  # type: ignore
    def consumption_this_month(self) -> float | None:
        """Return this month's energy consumption in kWh."""
        return sum(
            v if (v := plug.modules[Module.Energy].consumption_this_month) else 0.0
            for plug in self._device.children
        )

    @property  # type: ignore
    def consumption_today(self) -> float | None:
        """Return this month's energy consumption in kWh."""
        return sum(
            v if (v := plug.modules[Module.Energy].consumption_today) else 0.0
            for plug in self._device.children
        )

    @property  # type: ignore
    def consumption_total(self) -> float | None:
        """Return total energy consumption since reboot in kWh."""
        return sum(
            v if (v := plug.modules[Module.Energy].consumption_total) else 0.0
            for plug in self._device.children
        )

    @property  # type: ignore
    def status(self) -> EmeterStatus:
        """Return current energy readings."""
        emeter = merge_sums(
            [plug.modules[Module.Energy].status for plug in self._device.children]
        )
        # Voltage is averaged since each read will result
        # in a slightly different voltage since they are not atomic
        emeter["voltage_mv"] = int(emeter["voltage_mv"] / len(self._device.children))
        return EmeterStatus(emeter)

    @property
    def current(self) -> float | None:
        """Return the current in A."""
        return self.status.current

    @property
    def voltage(self) -> float | None:
        """Get the current voltage in V."""
        return self.status.voltage


class IotStripPlug(IotPlug):
    """Representation of a single socket in a power strip.

    This allows you to use the sockets as they were SmartPlug objects.
    Instead of calling an update on any of these, you should call an update
    on the parent device before accessing the properties.

    The plug inherits (most of) the system information from the parent.
    """

    _parent: IotStrip

    def __init__(self, host: str, parent: IotStrip, child_id: str) -> None:
        super().__init__(host)

        self._parent = parent
        self.child_id = child_id
        self._last_update = parent._last_update
        self._set_sys_info(parent.sys_info)
        self._device_type = DeviceType.StripSocket
        self.protocol = parent.protocol  # Must use the same connection as the parent

    async def _initialize_modules(self):
        """Initialize modules not added in init."""
        if self.has_emeter:
            self.add_module(Module.Energy, Emeter(self, self.emeter_type))
        self.add_module(Module.IotUsage, Usage(self, "schedule"))
        self.add_module(Module.IotAntitheft, Antitheft(self, "anti_theft"))
        self.add_module(Module.IotSchedule, Schedule(self, "schedule"))
        self.add_module(Module.IotCountdown, Countdown(self, "countdown"))

    async def _initialize_features(self):
        """Initialize common features."""
        self._add_feature(
            Feature(
                self,
                id="state",
                name="State",
                attribute_getter="is_on",
                attribute_setter="set_state",
                type=Feature.Type.Switch,
                category=Feature.Category.Primary,
            )
        )
        self._add_feature(
            Feature(
                device=self,
                id="on_since",
                name="On since",
                attribute_getter="on_since",
                icon="mdi:clock",
                category=Feature.Category.Info,
                type=Feature.Type.Sensor,
            )
        )
        for module in self._supported_modules.values():
            module._initialize_features()
            for module_feat in module._module_features.values():
                self._add_feature(module_feat)

    async def update(
        self,
        update_children_or_parent: bool = True,
        *,
        update_children: bool | None = None,
    ):
        """Query the device to update the data.

        Needed for properties that are decorated with `requires_update`.
        """
        if update_children is not None:
            warn(
                "update_children is deprecated, use update_children_or_parent",
                DeprecationWarning,
                stacklevel=1,
            )
            update_children_or_parent = False

        if update_children_or_parent:
            await self.parent._update(called_from_child=self)
        else:
            await self._update()

    async def _update(self):
        """Query the device to update the data.

        Needed for properties that are decorated with `requires_update`.
        """
        await self._update(update_children)

    async def _update(self, update_children: bool = True):
        """Query the device to update the data.

        Internal implementation to allow patching of public update in the cli
        or test framework.
        """
        await self._modular_update({})
        for module in self._modules.values():
            module._post_update_hook()

        if not self._features:
            await self._initialize_features()

    def _create_request(
        self, target: str, cmd: str, arg: dict | None = None, child_ids=None
    ):
        request: dict[str, Any] = {
            "context": {"child_ids": [self.child_id]},
            target: {cmd: arg},
        }
        return request

    async def _query_helper(
        self, target: str, cmd: str, arg: dict | None = None, child_ids=None
    ) -> Any:
        """Override query helper to include the child_ids."""
        return await self._parent._query_helper(
            target, cmd, arg, child_ids=[self.child_id]
        )

    @property  # type: ignore
    @requires_update
    def is_on(self) -> bool:
        """Return whether device is on."""
        info = self._get_child_info()
        return bool(info["state"])

    @property  # type: ignore
    @requires_update
    def led(self) -> bool:
        """Return the state of the led.

        This is always false for subdevices.
        """
        return False

    @property  # type: ignore
    @requires_update
    def device_id(self) -> str:
        """Return unique ID for the socket.

        This is a combination of MAC and child's ID.
        """
        return f"{self.mac}_{self.child_id}"

    @property  # type: ignore
    @requires_update
    def alias(self) -> str:
        """Return device name (alias)."""
        info = self._get_child_info()
        return info["alias"]

    @property  # type: ignore
    @requires_update
    def next_action(self) -> dict:
        """Return next scheduled(?) action."""
        info = self._get_child_info()
        return info["next_action"]

    @property  # type: ignore
    @requires_update
    def on_since(self) -> datetime | None:
        """Return on-time, if available."""
        if self.is_off:
            return None

        info = self._get_child_info()
        on_time = info["on_time"]

        return datetime.now(timezone.utc).astimezone().replace(
            microsecond=0
        ) - timedelta(seconds=on_time)

    @property  # type: ignore
    @requires_update
    def model(self) -> str:
        """Return device model for a child socket."""
        sys_info = self._parent.sys_info
        return f"Socket for {sys_info['model']}"

    def _get_child_info(self) -> dict:
        """Return the subdevice information for this device."""
        for plug in self._parent.sys_info["children"]:
            if plug["id"] == self.child_id:
                return plug

        raise KasaException(
            f"Unable to find children {self.child_id}"
        )  # pragma: no cover<|MERGE_RESOLUTION|>--- conflicted
+++ resolved
@@ -167,17 +167,11 @@
             for child in self._children.values():
                 await child._initialize_modules()
 
-<<<<<<< HEAD
         if called_from_child:
             await called_from_child._update()
         elif update_children:
             for child in self._children.values():
                 await child._update()
-=======
-        if update_children:
-            for plug in self.children:
-                await plug._update()
->>>>>>> 9cffbe9e
 
         if not self.features:
             await self._initialize_features()
@@ -408,18 +402,11 @@
             update_children_or_parent = False
 
         if update_children_or_parent:
-            await self.parent._update(called_from_child=self)
+            await self._parent._update(called_from_child=self)
         else:
             await self._update()
 
     async def _update(self):
-        """Query the device to update the data.
-
-        Needed for properties that are decorated with `requires_update`.
-        """
-        await self._update(update_children)
-
-    async def _update(self, update_children: bool = True):
         """Query the device to update the data.
 
         Internal implementation to allow patching of public update in the cli
