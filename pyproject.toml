[tool.poetry]
name = "python-kasa"
<<<<<<< HEAD
version = "0.7.0.4"
=======
version = "0.7.0.5"
>>>>>>> 7266d702
description = "Python API for TP-Link Kasa Smarthome devices"
license = "GPL-3.0-or-later"
authors = ["python-kasa developers"]
repository = "https://github.com/python-kasa/python-kasa"
readme = "README.md"
packages = [
  { include = "kasa" }
]
include = [
  { path= "CHANGELOG.md", format = "sdist" }
]

[tool.poetry.urls]
"Bug Tracker" = "https://github.com/python-kasa/python-kasa/issues"
"Documentation" = "https://python-kasa.readthedocs.io"

[tool.poetry.scripts]
kasa = "kasa.cli.__main__:cli"

[tool.poetry.dependencies]
python = "^3.9"
asyncclick = ">=8.1.7"
pydantic = ">=1.10.15"
cryptography = ">=1.9"
async-timeout = ">=3.0.0"
aiohttp = ">=3"

# speed ups
orjson = { "version" = ">=3.9.1", optional = true }
kasa-crypt = { "version" = ">=0.2.0", optional = true }

# required only for docs
sphinx = { version = "^5", optional = true }
sphinx_rtd_theme = { version = "^2", optional = true }
sphinxcontrib-programoutput = { version = "^0", optional = true }
myst-parser = { version = "*", optional = true }
docutils = { version = ">=0.17", optional = true }

# enhanced cli support
ptpython = { version = "*", optional = true }
rich = { version = "*", optional = true }

[tool.poetry.group.dev.dependencies]
pytest = "*"
pytest-cov = "*"
pytest-asyncio = "*"
pytest-sugar = "*"
pre-commit = "*"
voluptuous = "*"
toml = "*"
tox = "*"
pytest-mock = "*"
codecov = "*"
xdoctest = "*"
coverage = {version = "*", extras = ["toml"]}
pytest-timeout = "^2"
pytest-freezer = "^0.4"
mypy = "^1"

[tool.poetry.extras]
docs = ["sphinx", "sphinx_rtd_theme", "sphinxcontrib-programoutput", "myst-parser", "docutils"]
speedups = ["orjson", "kasa-crypt"]
shell = ["ptpython", "rich"]

[tool.coverage.run]
source = ["kasa"]
branch = true
omit = ["kasa/tests/*"]

[tool.coverage.report]
exclude_lines = [
  # ignore debug logging
  "if debug_enabled:",
  # Don't complain if tests don't hit defensive assertion code:
  "raise AssertionError",
  "raise NotImplementedError",
  # Don't complain about missing debug-only code:
  "def __repr__",
  # Have to re-enable the standard pragma
  "pragma: no cover",
  # TYPE_CHECKING and @overload blocks are never executed during pytest run
  "if TYPE_CHECKING:",
  "@overload"
]

[tool.pytest.ini_options]
markers = [
    "requires_dummy: test requires dummy data to pass, skipped on real devices",
]
asyncio_mode = "auto"
timeout = 10

[tool.doc8]
paths = ["docs"]
ignore = ["D001"]
ignore-path-errors = ["docs/source/index.rst;D000"]

[build-system]
requires = ["poetry-core>=1.0.0"]
build-backend = "poetry.core.masonry.api"

[tool.ruff]
target-version = "py38"

[tool.ruff.lint]
select = [
  "E",  # pycodestyle
  "D",  # pydocstyle
  "F",  # pyflakes
  "UP",  # pyupgrade
  "B",  # flake8-bugbear
  "SIM",  # flake8-simplify
  "FA", # flake8-future-annotations
  "I",  # isort
  "S",  # bandit
]
ignore = [
  "D105",  # Missing docstring in magic method
  "D107",  # Missing docstring in `__init__`
]

[tool.ruff.lint.pydocstyle]
convention = "pep257"

[tool.ruff.lint.per-file-ignores]
"kasa/tests/*.py" = [
    "D100",
    "D101",
    "D102",
    "D103",
    "D104",
    "S101", # allow asserts
    "E501", # ignore line-too-longs
]
"docs/source/conf.py" = [
    "D100",
    "D103",
]

[tool.mypy]
warn_unused_configs = true  # warns if overrides sections unused/mis-spelled

[[tool.mypy.overrides]]
module = [ "kasa.tests.*", "devtools.*" ]
disable_error_code = "annotation-unchecked"

[[tool.mypy.overrides]]
module = [
    "devtools.bench.benchmark",
    "devtools.parse_pcap",
    "devtools.parse_pcap_klap",
    "devtools.perftest",
    "devtools.create_module_fixtures"
]
disable_error_code = "import-not-found,import-untyped"<|MERGE_RESOLUTION|>--- conflicted
+++ resolved
@@ -1,10 +1,6 @@
 [tool.poetry]
 name = "python-kasa"
-<<<<<<< HEAD
-version = "0.7.0.4"
-=======
 version = "0.7.0.5"
->>>>>>> 7266d702
 description = "Python API for TP-Link Kasa Smarthome devices"
 license = "GPL-3.0-or-later"
 authors = ["python-kasa developers"]
